{
 "cells": [
  {
   "metadata": {},
   "cell_type": "markdown",
   "source": "## Adversarial Autoencoder (Basic Implementation)",
   "id": "cc6f0c4da6afad06"
  },
  {
   "cell_type": "code",
   "id": "initial_id",
   "metadata": {
    "collapsed": true,
    "ExecuteTime": {
     "end_time": "2025-05-11T21:58:44.049950Z",
     "start_time": "2025-05-11T21:58:40.718590Z"
    }
   },
   "source": [
    "import numpy as np\n",
    "import torch\n",
    "import matplotlib.pyplot as plt\n",
    "from torchvision import datasets, transforms\n",
    "from torch.utils.data import DataLoader\n",
    "from torch import nn\n",
    "from adversarial import AdversarialAutoencoder\n",
    "from likelihood import cross_validate_sigma, estimate_log_likelihood"
   ],
   "outputs": [],
   "execution_count": 1
  },
  {
   "metadata": {},
   "cell_type": "markdown",
   "source": "## Dataset Configuration",
   "id": "d6e7501bcda3f6b1"
  },
  {
   "metadata": {
    "ExecuteTime": {
<<<<<<< HEAD
     "end_time": "2025-05-11T21:58:47.162552Z",
     "start_time": "2025-05-11T21:58:47.156988Z"
=======
     "end_time": "2025-05-11T20:35:31.865939Z",
     "start_time": "2025-05-11T20:35:31.862066Z"
>>>>>>> 26cf77cf
    }
   },
   "cell_type": "code",
   "source": [
    "def configure_mnist(batch_size=100):\n",
    "    # Transform: Just ToTensor (auto 0-1) + flatten\n",
    "    transform = transforms.Compose([\n",
    "        transforms.ToTensor(),  # Automatically scales pixels to [0, 1]\n",
    "        transforms.Lambda(lambda x: x.view(-1))  # Flatten\n",
    "    ])\n",
    "\n",
    "    # Load datasets (applies transform automatically)\n",
    "    train_dataset = datasets.MNIST(root='./data', train=True, transform=transform, download=True)\n",
    "    test_dataset = datasets.MNIST(root='./data', train=False, transform=transform, download=True)\n",
    "\n",
    "    # Get the actual transformed data (0-1 scaled, flattened)\n",
    "    X_train = torch.stack([x for x, _ in train_dataset])  # Exactly what DataLoader will see\n",
    "    X_test = torch.stack([x for x, _ in test_dataset])\n",
    "\n",
    "    Y_train = train_dataset.targets.clone()\n",
    "    Y_test = test_dataset.targets.clone()\n",
    "\n",
    "    # DataLoader (will serve same transformed data)\n",
    "    train_loader = DataLoader(\n",
    "        train_dataset,\n",
    "        batch_size=batch_size,\n",
    "        shuffle=True\n",
    "    )\n",
    "\n",
    "    return X_train, X_test, Y_train, Y_test, train_loader\n",
    "\n",
    "\n",
    "\n",
    "\n",
    "\n"
   ],
   "id": "1d205ac29e836e51",
   "outputs": [],
<<<<<<< HEAD
   "execution_count": 3
=======
   "execution_count": 9
>>>>>>> 26cf77cf
  },
  {
   "metadata": {},
   "cell_type": "markdown",
   "source": "## Paper Configuration",
   "id": "6ac1fa5ebb04e182"
  },
  {
   "metadata": {
    "ExecuteTime": {
<<<<<<< HEAD
     "end_time": "2025-05-11T21:58:49.436733Z",
     "start_time": "2025-05-11T21:58:49.433351Z"
=======
     "end_time": "2025-05-11T20:35:35.009783Z",
     "start_time": "2025-05-11T20:35:35.006282Z"
>>>>>>> 26cf77cf
    }
   },
   "cell_type": "code",
   "source": [
    "INPUT_DIM = 784\n",
    "BATCH_SIZE = 100\n",
    "AE_HIDDEN = 1000\n",
    "DC_HIDDEN = 1000\n",
    "LATENT_DIM = 8\n",
    "PRIOR_STD = 5.0\n",
    "recon_loss = nn.MSELoss()\n",
    "init_recon_lr = 0.01\n",
    "init_gen_lr = init_disc_lr = 0.1\n",
    "use_decoder_sigmoid = True\n"
   ],
   "id": "1b0bb15c7c03c19d",
   "outputs": [],
<<<<<<< HEAD
   "execution_count": 4
=======
   "execution_count": 10
>>>>>>> 26cf77cf
  },
  {
   "metadata": {},
   "cell_type": "markdown",
   "source": "## Training",
   "id": "beaffbcac085f1c8"
  },
  {
   "metadata": {
    "ExecuteTime": {
<<<<<<< HEAD
     "end_time": "2025-05-11T21:58:51.205930Z",
     "start_time": "2025-05-11T21:58:50.926703Z"
=======
     "end_time": "2025-05-11T20:35:43.489936Z",
     "start_time": "2025-05-11T20:35:36.539629Z"
>>>>>>> 26cf77cf
    }
   },
   "cell_type": "code",
   "source": [
    "aae = AdversarialAutoencoder(\n",
    "    input_dim=INPUT_DIM,\n",
    "    ae_hidden=AE_HIDDEN,\n",
    "    dc_hidden=DC_HIDDEN,\n",
    "    latent_dim=LATENT_DIM,\n",
    "    recon_loss_fn=recon_loss,\n",
    "    init_recon_lr=init_recon_lr,\n",
    "    init_gen_lr=init_gen_lr,\n",
    "    init_disc_lr=init_disc_lr,\n",
    "    use_decoder_sigmoid=use_decoder_sigmoid,\n",
    "    device = \"cuda\" if torch.cuda.is_available() else \"cpu\"\n",
    ")\n",
    "\n",
    "X_train, X_test, Y_train, Y_test, train_loader = configure_mnist(batch_size=BATCH_SIZE)\n",
    "\n"
   ],
   "id": "38ae34fd974a4959",
   "outputs": [],
<<<<<<< HEAD
   "execution_count": 5
=======
   "execution_count": 11
  },
  {
   "metadata": {
    "ExecuteTime": {
     "end_time": "2025-05-11T20:36:25.880161Z",
     "start_time": "2025-05-11T20:36:25.819680Z"
    }
   },
   "cell_type": "code",
   "source": "",
   "id": "ed2d72014e6196c4",
   "outputs": [
    {
     "name": "stdout",
     "output_type": "stream",
     "text": [
      "tensor(0.) tensor(1.) tensor(0.1307) tensor(0.3081)\n"
     ]
    }
   ],
   "execution_count": 12
>>>>>>> 26cf77cf
  },
  {
   "metadata": {},
   "cell_type": "code",
   "source": [
    "aae.train_mbgd(\n",
    "    data_loader=train_loader,\n",
    "    epochs=50,\n",
    "    prior_std=PRIOR_STD,\n",
    ")"
   ],
   "id": "3c342f55b0afaf44",
   "outputs": [],
   "execution_count": null
  },
  {
   "metadata": {},
   "cell_type": "markdown",
   "source": "## Evaluation",
   "id": "2b59937fd99ca13c"
  },
  {
   "metadata": {
    "ExecuteTime": {
     "end_time": "2025-05-11T21:58:56.946201Z",
     "start_time": "2025-05-11T21:58:56.926781Z"
    }
   },
   "cell_type": "code",
   "source": "aae.load_weights(path_prefix=\"aae_weights\")",
   "id": "aed1c8ebded9bf22",
   "outputs": [
    {
     "name": "stdout",
     "output_type": "stream",
     "text": [
      "Weights loaded from 50_aae_weights_*.pth\n"
     ]
    }
   ],
   "execution_count": 6
  },
  {
   "metadata": {
    "ExecuteTime": {
     "end_time": "2025-05-11T21:59:00.472116Z",
     "start_time": "2025-05-11T21:59:00.422288Z"
    }
   },
   "cell_type": "code",
   "source": "samples = aae.generate_samples(n=10000, prior_std=PRIOR_STD)",
   "id": "74119ee5b4d31e0f",
   "outputs": [],
   "execution_count": 7
  },
  {
   "metadata": {
    "ExecuteTime": {
     "end_time": "2025-05-11T23:08:06.217586Z",
     "start_time": "2025-05-11T22:51:44.809269Z"
    }
   },
   "cell_type": "code",
   "source": [
    "\n",
    "cross_validate_sigma(\n",
    "    samples=samples,\n",
    "    validation_dataset=X_train[50000:60000],\n",
    "    sigma_range=np.exp(np.linspace(np.log(0.167), np.log(0.18), 10)),\n",
    "    batch_size=100,\n",
    ")\n",
    "\n",
    "\n",
    "\n"
   ],
   "id": "6546e2782cbfb046",
   "outputs": [
    {
     "name": "stdout",
     "output_type": "stream",
     "text": [
      "Evaluating sigma = 0.15999999999999998\n",
      "Sigma: 0.16000, Log-Likelihood: 285.59569\n",
      "Evaluating sigma = 0.16210768217462557\n",
      "Sigma: 0.16211, Log-Likelihood: 283.94969\n",
      "Evaluating sigma = 0.16424312887518386\n",
      "Sigma: 0.16424, Log-Likelihood: 284.04009\n",
      "Evaluating sigma = 0.16640670584415235\n",
      "Sigma: 0.16641, Log-Likelihood: 282.12530\n",
      "Evaluating sigma = 0.16859878364193906\n",
      "Sigma: 0.16860, Log-Likelihood: 289.70884\n",
      "Evaluating sigma = 0.17081973771034953\n",
      "Sigma: 0.17082, Log-Likelihood: 286.45709\n",
      "Evaluating sigma = 0.173069948436889\n",
      "Sigma: 0.17307, Log-Likelihood: 291.83917\n",
      "Evaluating sigma = 0.17534980121991275\n",
      "Sigma: 0.17535, Log-Likelihood: 285.40476\n",
      "Evaluating sigma = 0.17765968653463365\n",
      "Sigma: 0.17766, Log-Likelihood: 288.41038\n",
      "Evaluating sigma = 0.18000000000000002\n",
      "Sigma: 0.18000, Log-Likelihood: 288.95250\n",
      "Best sigma: 0.173069948436889\n"
     ]
    },
    {
     "data": {
      "text/plain": [
       "np.float64(0.173069948436889)"
      ]
     },
     "execution_count": 13,
     "metadata": {},
     "output_type": "execute_result"
    }
   ],
   "execution_count": 13
  },
  {
   "metadata": {
    "ExecuteTime": {
     "end_time": "2025-05-11T23:14:54.548401Z",
     "start_time": "2025-05-11T23:13:16.976066Z"
    }
   },
   "cell_type": "code",
   "source": [
    "estimate_log_likelihood(\n",
    "    samples=samples,\n",
    "    test_data=X_test,\n",
    "    sigma=0.16859878364193906\n",
    ")"
   ],
   "id": "616086957e41d44c",
   "outputs": [
    {
     "data": {
      "text/plain": [
       "(np.float64(290.69415833171877), np.float64(3.2503453024047224))"
      ]
     },
     "execution_count": 15,
     "metadata": {},
     "output_type": "execute_result"
    }
   ],
   "execution_count": 15
  }
 ],
 "metadata": {
  "kernelspec": {
   "display_name": "Python 3",
   "language": "python",
   "name": "python3"
  },
  "language_info": {
   "codemirror_mode": {
    "name": "ipython",
    "version": 2
   },
   "file_extension": ".py",
   "mimetype": "text/x-python",
   "name": "python",
   "nbconvert_exporter": "python",
   "pygments_lexer": "ipython2",
   "version": "2.7.6"
  }
 },
 "nbformat": 4,
 "nbformat_minor": 5
}<|MERGE_RESOLUTION|>--- conflicted
+++ resolved
@@ -38,13 +38,8 @@
   {
    "metadata": {
     "ExecuteTime": {
-<<<<<<< HEAD
-     "end_time": "2025-05-11T21:58:47.162552Z",
-     "start_time": "2025-05-11T21:58:47.156988Z"
-=======
-     "end_time": "2025-05-11T20:35:31.865939Z",
-     "start_time": "2025-05-11T20:35:31.862066Z"
->>>>>>> 26cf77cf
+     "end_time": "2025-05-11T23:18:52.395745Z",
+     "start_time": "2025-05-11T23:18:52.391627Z"
     }
    },
    "cell_type": "code",
@@ -78,16 +73,11 @@
     "\n",
     "\n",
     "\n",
-    "\n",
     "\n"
    ],
    "id": "1d205ac29e836e51",
    "outputs": [],
-<<<<<<< HEAD
-   "execution_count": 3
-=======
-   "execution_count": 9
->>>>>>> 26cf77cf
+   "execution_count": 16
   },
   {
    "metadata": {},
@@ -98,13 +88,8 @@
   {
    "metadata": {
     "ExecuteTime": {
-<<<<<<< HEAD
      "end_time": "2025-05-11T21:58:49.436733Z",
      "start_time": "2025-05-11T21:58:49.433351Z"
-=======
-     "end_time": "2025-05-11T20:35:35.009783Z",
-     "start_time": "2025-05-11T20:35:35.006282Z"
->>>>>>> 26cf77cf
     }
    },
    "cell_type": "code",
@@ -122,11 +107,7 @@
    ],
    "id": "1b0bb15c7c03c19d",
    "outputs": [],
-<<<<<<< HEAD
    "execution_count": 4
-=======
-   "execution_count": 10
->>>>>>> 26cf77cf
   },
   {
    "metadata": {},
@@ -137,13 +118,8 @@
   {
    "metadata": {
     "ExecuteTime": {
-<<<<<<< HEAD
      "end_time": "2025-05-11T21:58:51.205930Z",
      "start_time": "2025-05-11T21:58:50.926703Z"
-=======
-     "end_time": "2025-05-11T20:35:43.489936Z",
-     "start_time": "2025-05-11T20:35:36.539629Z"
->>>>>>> 26cf77cf
     }
    },
    "cell_type": "code",
@@ -166,32 +142,7 @@
    ],
    "id": "38ae34fd974a4959",
    "outputs": [],
-<<<<<<< HEAD
    "execution_count": 5
-=======
-   "execution_count": 11
-  },
-  {
-   "metadata": {
-    "ExecuteTime": {
-     "end_time": "2025-05-11T20:36:25.880161Z",
-     "start_time": "2025-05-11T20:36:25.819680Z"
-    }
-   },
-   "cell_type": "code",
-   "source": "",
-   "id": "ed2d72014e6196c4",
-   "outputs": [
-    {
-     "name": "stdout",
-     "output_type": "stream",
-     "text": [
-      "tensor(0.) tensor(1.) tensor(0.1307) tensor(0.3081)\n"
-     ]
-    }
-   ],
-   "execution_count": 12
->>>>>>> 26cf77cf
   },
   {
    "metadata": {},
